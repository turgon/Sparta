--- conflicted
+++ resolved
@@ -65,28 +65,11 @@
 }
 
 func gitCommit(shortVersion bool) (string, error) {
-<<<<<<< HEAD
-	// The first thing we need is the `git` SHA
-	args := []string{"rev-parse"}
+	args := []string{
+		"rev-parse",
+	}
 	if shortVersion {
 		args = append(args, "--short")
-	}
-	args = append(args, "HEAD")
-	cmd := exec.Command("git", args...)
-	spartamage.Log("Executing command: `%s`", cmd.String())
-	var stdout, stderr bytes.Buffer
-	cmd.Stdout = &stdout
-	cmd.Stderr = &stderr
-	err := cmd.Run()
-	if err != nil {
-		return "", err
-=======
-	args := []string{
-		"rev-parse",
-	}
-	if shortVersion {
-		args = append(args, "--short")
->>>>>>> 642c5c57
 	}
 	args = append(args, "HEAD")
 	val, valErr := sh.Output("git", args...)
@@ -97,7 +80,6 @@
 func EnsureCleanTree() error {
 	cleanTreeScript := [][]string{
 		// No dirty trees
-		{"git", "status"},
 		{"git", "diff", "--exit-code"},
 	}
 	return spartamage.Script(cleanTreeScript)
